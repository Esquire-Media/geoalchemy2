"""This module defines the functions used for administration tasks."""
from sqlalchemy import Column
from sqlalchemy import Index
from sqlalchemy import Table
from sqlalchemy import event
from sqlalchemy.sql import func

from geoalchemy2.admin import dialects
from geoalchemy2.admin.dialects.common import _check_spatial_type
from geoalchemy2.admin.dialects.common import _spatial_idx_name
from geoalchemy2.exc import ArgumentError
from geoalchemy2.types import Geography
from geoalchemy2.types import Geometry
from geoalchemy2.types import Raster


def select_dialect(dialect_name):
    """Select the dialect from its name."""
    known_dialects = {
<<<<<<< HEAD
        "geopackage": dialects.geopackage,
=======
        "mssql": dialects.mssql,
>>>>>>> 67782914
        "mysql": dialects.mysql,
        "postgresql": dialects.postgresql,
        "sqlite": dialects.sqlite,
    }
    return known_dialects.get(dialect_name, dialects.common)


def setup_ddl_event_listeners():
    """Setup the DDL event listeners to automatically process spatial columns."""

    @event.listens_for(Table, "before_create")
    def before_create(table, bind, **kw):
        """Handle spatial indexes."""
        select_dialect(bind.dialect.name).before_create(table, bind, **kw)

    @event.listens_for(Table, "after_create")
    def after_create(table, bind, **kw):
        """Restore original column list including managed Geometry columns."""
        select_dialect(bind.dialect.name).after_create(table, bind, **kw)

    @event.listens_for(Table, "before_drop")
    def before_drop(table, bind, **kw):
        """Drop the managed Geometry columns."""
        select_dialect(bind.dialect.name).before_drop(table, bind, **kw)

    @event.listens_for(Table, "after_drop")
    def after_drop(table, bind, **kw):
        """Restore original column list including managed Geometry columns."""
        select_dialect(bind.dialect.name).after_drop(table, bind, **kw)

    @event.listens_for(Column, "after_parent_attach")
    def after_parent_attach(column, table):
        """Automatically add spatial indexes."""
        if not isinstance(table, Table):
            # For old versions of SQLAlchemy, subqueries might trigger the after_parent_attach event
            # with a selectable as table, so we want to skip this case.
            return

        if not getattr(column.type, "nullable", True):
            column.nullable = column.type.nullable
        elif hasattr(column.type, "nullable"):
            column.type.nullable = column.nullable

        if not getattr(column.type, "spatial_index", False) and getattr(
            column.type, "use_N_D_index", False
        ):
            raise ArgumentError("Arg Error(use_N_D_index): spatial_index must be True")

        if not getattr(column.type, "spatial_index", False):
            # If the column is managed, the indexes are created after the table
            return

        try:
            if column.type._spatial_index_reflected:
                return
        except AttributeError:
            pass

        kwargs = {
            "postgresql_using": "gist",
            "_column_flag": True,
        }
        col = column
        if _check_spatial_type(column.type, (Geometry, Geography)):
            if column.type.use_N_D_index:
                kwargs["postgresql_ops"] = {column.name: "gist_geometry_ops_nd"}
        elif _check_spatial_type(column.type, Raster):
            col = func.ST_ConvexHull(column)

        table.append_constraint(
            Index(
                _spatial_idx_name(table.name, column.name),
                col,
                **kwargs,
            )
        )

    @event.listens_for(Table, "column_reflect")
    def _reflect_geometry_column(inspector, table, column_info):
        select_dialect(inspector.bind.dialect.name).reflect_geometry_column(
            inspector, table, column_info
        )


__all__ = [
    "dialects",
    "select_dialect",
    "setup_ddl_event_listeners",
]


def __dir__():
    return __all__<|MERGE_RESOLUTION|>--- conflicted
+++ resolved
@@ -17,11 +17,8 @@
 def select_dialect(dialect_name):
     """Select the dialect from its name."""
     known_dialects = {
-<<<<<<< HEAD
         "geopackage": dialects.geopackage,
-=======
         "mssql": dialects.mssql,
->>>>>>> 67782914
         "mysql": dialects.mysql,
         "postgresql": dialects.postgresql,
         "sqlite": dialects.sqlite,
